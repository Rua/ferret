--- conflicted
+++ resolved
@@ -1,15 +1,10 @@
 use crate::assets::{Asset, DataSource};
-<<<<<<< HEAD
 use fnv::FnvHashMap;
-use specs::{Component, Entity, World, WorldExt};
-use std::any::TypeId;
-=======
 use legion::{
 	prelude::{CommandBuffer, Entity},
 	storage::Component,
 };
-use std::{any::TypeId, collections::HashMap};
->>>>>>> 8e569e7e
+use std::any::TypeId;
 
 pub trait DynComponent: Send + Sync {
 	fn add_to_entity(&self, entity: Entity, command_buffer: &mut CommandBuffer);
