--- conflicted
+++ resolved
@@ -12,12 +12,8 @@
 	pub player_num: usize,
 }
 
-<<<<<<< HEAD
-#[derive(Clone, Component, Copy, Debug, Derivative)]
+#[derive(Clone, Copy, Debug, Derivative)]
 #[derivative(Default)]
-=======
-#[derive(Clone, Copy, Debug)]
->>>>>>> 8e569e7e
 pub struct Transform {
 	#[derivative(Default(value = "Vector3::zeros()"))]
 	pub position: Vector3<f32>,
@@ -25,7 +21,7 @@
 	pub rotation: Vector3<Angle>,
 }
 
-#[derive(Clone, Component, Copy, Debug, Derivative)]
+#[derive(Clone, Copy, Debug, Derivative)]
 #[derivative(Default)]
 pub struct Camera {
 	#[derivative(Default(value = "Vector3::zeros()"))]
@@ -34,12 +30,8 @@
 	pub offset: Vector3<f32>,
 }
 
-<<<<<<< HEAD
-#[derive(Clone, Component, Copy, Debug, Derivative)]
+#[derive(Clone, Copy, Debug, Derivative)]
 #[derivative(Default)]
-=======
-#[derive(Clone, Copy, Debug)]
->>>>>>> 8e569e7e
 pub struct Velocity {
 	#[derivative(Default(value = "Vector3::zeros()"))]
 	pub velocity: Vector3<f32>,
