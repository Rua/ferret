pub mod map;
pub mod sprite;

use crate::{
	doom::{
		client::Client,
		components::{Camera, Transform},
		render::{
			map::{MapRenderSystem, UniformBufferObject},
			sprite::SpriteRenderSystem,
		},
	},
	renderer::{RenderContext, RenderTarget},
};
use anyhow::Context;
use legion::prelude::{Read, ResourceSet, Resources, World};
use nalgebra::{Matrix4, Vector3};
use std::sync::Arc;
use vulkano::{
	buffer::{BufferUsage, CpuBufferPool},
	command_buffer::{AutoCommandBufferBuilder, DynamicState},
	descriptor::{
		descriptor::{DescriptorBufferDesc, DescriptorDesc, DescriptorDescTy, ShaderStages},
		descriptor_set::{FixedSizeDescriptorSetsPool, UnsafeDescriptorSetLayout},
	},
	framebuffer::{Framebuffer, FramebufferAbstract, RenderPassAbstract},
	pipeline::viewport::Viewport,
	sampler::{Filter, MipmapMode, Sampler, SamplerAddressMode},
	single_pass_renderpass,
	swapchain::AcquireError,
	sync::GpuFuture,
};

pub struct RenderSystem {
	framebuffers: Vec<Arc<dyn FramebufferAbstract + Send + Sync>>,
	map: MapRenderSystem,
	matrix_uniform_pool: CpuBufferPool<UniformBufferObject>,
	matrix_set_pool: FixedSizeDescriptorSetsPool,
	render_pass: Arc<dyn RenderPassAbstract + Send + Sync>,
	sampler: Arc<Sampler>,
	sprites: SpriteRenderSystem,
	target: RenderTarget,
}

impl RenderSystem {
	pub fn new(render_context: &RenderContext) -> anyhow::Result<RenderSystem> {
		// Create texture sampler
		let sampler = Sampler::new(
			render_context.device().clone(),
			Filter::Nearest,
			Filter::Nearest,
			MipmapMode::Nearest,
			SamplerAddressMode::Repeat,
			SamplerAddressMode::Repeat,
			SamplerAddressMode::Repeat,
			0.0,
			1.0,
			0.0,
			0.0,
		)
		.context("Couldn't create sampler")?;

		// Create render target
		let size = render_context.surface().window().inner_size().into();
		let target = RenderTarget::new(
			render_context.surface().clone(),
			render_context.device().clone(),
			size,
			true,
		)
		.context("Couldn't create render target")?;

		// Create render pass
		let render_pass = Arc::new(
			single_pass_renderpass!(render_context.device().clone(),
				attachments: {
					color: {
						load: Clear,
						store: Store,
						format: target.image_format(),
						samples: 1,
					},
					depth: {
						load: Clear,
						store: DontCare,
						format: target.depth_format().unwrap(),
						samples: 1,
					}
				},
				pass: {
					color: [color],
					depth_stencil: {depth}
				}
			)
			.context("Couldn't create render pass")?,
		);

		// Create framebuffers
		let images = target.images();
		let mut framebuffers = Vec::with_capacity(images.len());

		for image in images.iter() {
			framebuffers.push(Arc::new(
				Framebuffer::start(render_pass.clone())
					.add(image.clone())?
					.add(target.depth_buffer().unwrap().clone())?
					.build()
					.context("Couldn't create framebuffers")?,
			) as Arc<dyn FramebufferAbstract + Send + Sync>);
		}

		// Create descriptor sets pool for matrices
		let descriptors = [Some(DescriptorDesc {
			ty: DescriptorDescTy::Buffer(DescriptorBufferDesc {
				dynamic: Some(false),
				storage: false,
			}),
			array_count: 1,
			stages: ShaderStages {
				vertex: true,
				..ShaderStages::none()
			},
			readonly: true,
		})];

		let layout = Arc::new(
			UnsafeDescriptorSetLayout::new(
				render_context.device().clone(),
				descriptors.iter().cloned(),
			)
			.context("Couldn't create descriptor set layout")?,
		);
		let matrix_set_pool = FixedSizeDescriptorSetsPool::new(layout);

		Ok(RenderSystem {
			framebuffers,
			map: MapRenderSystem::new(render_pass.clone())
				.context("Couldn't create MapRenderSystem")?,
			matrix_uniform_pool: CpuBufferPool::new(
				render_context.device().clone(),
				BufferUsage::uniform_buffer(),
			),
			matrix_set_pool,
			render_pass: render_pass.clone(),
			sampler,
			sprites: SpriteRenderSystem::new(render_pass, &*render_context)
				.context("Couldn't create SpriteRenderSystem")?,
			target,
		})
	}

	pub fn recreate(&mut self) -> anyhow::Result<()> {
		let size = self
			.target
			.swapchain()
			.surface()
			.window()
			.inner_size()
			.into();
		self.target = self
			.target
			.recreate(size)
			.context("Couldn't recreate render target")?;

		let images = self.target.images();
		let depth_buffer = self.target.depth_buffer().unwrap();
		let mut framebuffers = Vec::with_capacity(images.len());

		for image in images.iter() {
			framebuffers.push(Arc::new(
				Framebuffer::start(self.render_pass.clone())
					.add(image.clone())?
					.add(depth_buffer.clone())?
					.build()
					.context("Couldn't recreate framebuffers")?,
			) as Arc<dyn FramebufferAbstract + Send + Sync>);
		}

		self.framebuffers = framebuffers;

		Ok(())
	}

	pub fn draw(&mut self, world: &World, resources: &Resources) -> anyhow::Result<()> {
		let render_context = <Read<RenderContext>>::fetch(resources);
		let queues = render_context.queues();

		// Prepare for drawing
		let (image_num, future) = match self.target.acquire_next_image() {
			Ok((_, true, _)) => return self.recreate(),
			Ok((image_num, false, future)) => (image_num, future),
			Err(AcquireError::OutOfDate) => return self.recreate(),
			Err(x) => Err(x).context("Couldn't acquire swapchain framebuffer")?,
		};

		let framebuffer = self.framebuffers[image_num].clone();
		let clear_value = vec![[0.0, 0.0, 1.0, 1.0].into(), 1.0.into()];
		let dimensions = [framebuffer.width() as f32, framebuffer.height() as f32];

		let viewport = Viewport {
			origin: [0.0; 2],
			dimensions,
			depth_range: 0.0..1.0,
		};

		let dynamic_state = DynamicState {
			viewports: Some(vec![viewport]),
			..DynamicState::none()
		};

		let mut command_buffer_builder = AutoCommandBufferBuilder::primary_one_time_submit(
			self.target.device().clone(),
			queues.graphics.family(),
		)?
		.begin_render_pass(framebuffer, false, clear_value)
		.context("Couldn't begin render pass")?;

		// Projection matrix
		// Doom had non-square pixels, with a resolution of 320x200 (16:10) running on a 4:3
		// screen. This caused everything to be stretched vertically by some degree, and the game
		// art was made with that in mind.
		// The 1.2 factor here applies the same stretching as in the original.
		let aspect_ratio = (dimensions[0] / dimensions[1]) * 1.2;
		let proj = projection_matrix(90.0, aspect_ratio, 1.0, 20000.0);

		// View matrix
<<<<<<< HEAD
		let (client, camera_storage, transform_storage) = world.system_data::<(
			ReadExpect<Client>,
			ReadStorage<Camera>,
			ReadStorage<Transform>,
		)>();
=======
		let client = <Read<Client>>::fetch(resources);
>>>>>>> 8e569e7e

		if let Some(entity) = client.entity {
			let Transform {
				mut position,
				rotation,
<<<<<<< HEAD
			} = *transform_storage.get(entity).unwrap();

			if let Some(camera) = camera_storage.get(entity) {
				position += camera.base + camera.offset;
			}
=======
			} = *world.get_component::<Transform>(entity).unwrap();
			position += Vector3::new(0.0, 0.0, 41.0);
>>>>>>> 8e569e7e

			let view =
				Matrix4::new_rotation(Vector3::new(-rotation[0].to_radians() as f32, 0.0, 0.0))
					* Matrix4::new_rotation(Vector3::new(
						0.0,
						-rotation[1].to_radians() as f32,
						0.0,
					)) * Matrix4::new_rotation(Vector3::new(
					0.0,
					0.0,
					-rotation[2].to_radians() as f32,
				)) * Matrix4::new_translation(&-position);

			// Create UBO
			let data = UniformBufferObject {
				view: view.into(),
				proj: proj.into(),
			};

			let matrix_buffer = self.matrix_uniform_pool.next(data)?;
			let matrix_set = Arc::new(
				self.matrix_set_pool
					.next()
					.add_buffer(matrix_buffer)?
					.build()?,
			);

			// Draw the map
			command_buffer_builder = self
				.map
				.draw(
					world,
					resources,
					command_buffer_builder,
					dynamic_state.clone(),
					self.sampler.clone(),
					matrix_set.clone(),
					rotation,
				)
				.context("Draw error")?;

			// Draw sprites
			command_buffer_builder = self
				.sprites
				.draw(
					world,
					resources,
					command_buffer_builder,
					dynamic_state,
					self.sampler.clone(),
					matrix_set,
					rotation[2],
					position,
				)
				.context("Draw error")?;
		}

		// Finalise
		let command_buffer = Arc::new(command_buffer_builder.end_render_pass()?.build()?);

		future
			.then_execute(queues.graphics.clone(), command_buffer)
			.context("Couldn't execute command buffer")?
			.then_swapchain_present(
				queues.graphics.clone(),
				self.target.swapchain().clone(),
				image_num,
			)
			.then_signal_fence_and_flush()
			.context("Couldn't flush command buffer")?
			.wait(None)
			.context("Couldn't flush command buffer")?;

		Ok(())
	}
}

mod normal_frag {
	vulkano_shaders::shader! {
		ty: "fragment",
		path: "shaders/normal.frag",
	}
}

// A projection matrix that creates a world coordinate system with
// x = forward
// y = left
// z = up
#[rustfmt::skip]
fn projection_matrix(fovx: f32, aspect: f32, near: f32, far: f32) -> Matrix4<f32> {
	let fovx = fovx.to_radians();
	let nmf = near - far;
	let f = 1.0 / (fovx * 0.5).tan();

	Matrix4::new(
		0.0       , -f , 0.0        , 0.0               ,
		0.0       , 0.0, -f * aspect, 0.0               ,
		-far / nmf, 0.0, 0.0        , (near * far) / nmf,
		1.0       , 0.0, 0.0        , 0.0               ,
	)
}<|MERGE_RESOLUTION|>--- conflicted
+++ resolved
@@ -224,30 +224,17 @@
 		let proj = projection_matrix(90.0, aspect_ratio, 1.0, 20000.0);
 
 		// View matrix
-<<<<<<< HEAD
-		let (client, camera_storage, transform_storage) = world.system_data::<(
-			ReadExpect<Client>,
-			ReadStorage<Camera>,
-			ReadStorage<Transform>,
-		)>();
-=======
 		let client = <Read<Client>>::fetch(resources);
->>>>>>> 8e569e7e
 
 		if let Some(entity) = client.entity {
 			let Transform {
 				mut position,
 				rotation,
-<<<<<<< HEAD
-			} = *transform_storage.get(entity).unwrap();
-
-			if let Some(camera) = camera_storage.get(entity) {
+			} = *world.get_component::<Transform>(entity).unwrap();
+
+			if let Some(camera) = world.get_component::<Camera>(entity) {
 				position += camera.base + camera.offset;
 			}
-=======
-			} = *world.get_component::<Transform>(entity).unwrap();
-			position += Vector3::new(0.0, 0.0, 41.0);
->>>>>>> 8e569e7e
 
 			let view =
 				Matrix4::new_rotation(Vector3::new(-rotation[0].to_radians() as f32, 0.0, 0.0))
